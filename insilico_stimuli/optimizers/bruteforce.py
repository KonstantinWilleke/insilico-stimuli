--- conflicted
+++ resolved
@@ -7,11 +7,7 @@
 from tqdm import tqdm
 
 
-<<<<<<< HEAD
-def bruteforce(StimulusSet, model, batch_size=100, unit_idx=None):
-=======
 def bruteforce(stimulus, model, batch_size=100, unit=None, **kwargs):
->>>>>>> 5e440ffd
     """
     Finds optimal parameter combination for all units based on the bruteforce testing method.
 
@@ -46,13 +42,8 @@
         # create images and compute activation for current batch
         images_batch = batch.reshape((batch_size,) + tuple(StimulusSet.canvas_size))
         images_batch = np.expand_dims(images_batch, axis=1)
-<<<<<<< HEAD
-        images_batch = torch.tensor(images_batch).float()
-        activations_batch = model(images_batch.cuda()).cpu().detach().numpy().squeeze()
-=======
         images_batch = torch.tensor(images_batch).float().cuda()
         activations_batch = model(images_batch).detach().cpu().numpy().squeeze()
->>>>>>> 5e440ffd
 
         # Initialize the activation vectors from the initial pass through the model
         if not argmax_activations or not max_activations:
