--- conflicted
+++ resolved
@@ -120,9 +120,6 @@
     return stimuli_params, max_activation
 
 
-<<<<<<< HEAD
-def gradient_descent(StimulusSet, model, unit=None, seed=None, fixed_norm=10, lr=5e-3, epochs=20000):
-=======
 def gradient_descent(stimulus, model, unit=None, seed=None, epochs=20000, lr=5e-3, fixed_norm=None, fixed_mean=None, fixed_std=None, **kwargs):
     """
         Finds optimal parameter combination for all units based on the gradient descent method.
@@ -144,7 +141,6 @@
             - max_activation (np.array of float): The maximal firing rate for each of the units over all images tested
     """
 
->>>>>>> 5e440ffd
     torch.manual_seed(seed)
 
     if unit is None:
