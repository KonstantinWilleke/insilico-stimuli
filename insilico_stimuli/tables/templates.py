"""This module the table templates."""

from __future__ import annotations

import datajoint as dj
import numpy as np

from typing import Callable, Mapping, Dict, Any
from functools import partial

from torch.utils.data import DataLoader

from nnfabrik.utility.nnf_helper import FabrikCache

from .main import ExperimentMethod, ExperimentSeed, InsilicoStimuliSet

Key = Dict[str, Any]
Dataloaders = Dict[str, DataLoader]


class ExperimentTemplate(dj.Computed):
    trained_model_table = None
    unit_table = None
    previous_experiment_table = None
    experiment_method_table = ExperimentMethod
    StimulusSet_table = InsilicoStimuliSet

    definition = """
    # contains optimal stimuli
    -> self.experiment_method_table
    -> self.StimulusSet_table
    -> self.trained_model_table
    ---
    average_score = 0.:                float        # average score depending on the used method function
    """

    model_loader_class = FabrikCache

    insert1: Callable[[Mapping], None]

    def __init__(self, *args, cache_size_limit: int = 10, **kwargs):
        self.model_loader = self.model_loader_class(self.trained_model_table, cache_size_limit=cache_size_limit)
        super().__init__(*args, **kwargs)

    class Units(dj.Part):
        definition = """
        # Scores for Individual Neurons
        -> master
        -> master.unit_table
        ---
        output           : longblob
        score            : float
        """

    def get_method(self, key):
        method = self.experiment_method_table()

        method_config, method_fn = (method & key).fetch1('method_config', 'method_fn')
        method_config = method.parse_method_config(method_config)

        method_fn = method.import_func(method_fn)

        return method_config, method_fn

    def get_experiment_output(self, key, dataloaders, model, method_fn, method_config, stimulus_set):
        data_keys = list(dataloaders['test'].keys())

        stimuli_entities = []
        for data_key in data_keys:
            model.forward = partial(model.forward, data_key=data_key)

            outputs, scores = method_fn(
                stimulus_set,
                model,
                **method_config
            )

            for idx, (output, score) in enumerate(zip(outputs, scores)):
                unit_key = dict(unit_index=idx, data_key=data_key)
                unit_type = ((self.unit_table & key) & unit_key).fetch1("unit_type")
                unit_id = ((self.unit_table & key) & unit_key).fetch1("unit_id")

                stimuli_entity = dict(
                    data_key=data_key,
                    output=output,
                    score=score,
                    unit_type=unit_type,
                    unit_id=unit_id,
                    **key
                )

                stimuli_entities.append(stimuli_entity)

        return stimuli_entities

    @staticmethod
    def compute_average_score(experiment_entities):
        scores = [experiment_entity['score'] for experiment_entity in experiment_entities]
        average_score = np.mean(scores)
        return average_score

    def make(self, key: Key) -> None:
        stimulus_set = self.StimulusSet_table().load(key=key)
        method_config, method_fn = self.get_method(key)

        dataloaders, model = self.model_loader.load(key=key)
        model.cuda().eval()

        experiment_entities = self.get_experiment_output(key,
                                                         dataloaders, model,
                                                         method_fn, method_config,
                                                         stimulus_set)

        key['average_score'] = self.compute_average_score(experiment_entities)

        self.insert1(key, ignore_extra_fields=True)
        self.Units.insert(experiment_entities, ignore_extra_fields=True)


class ExperimentPerUnitTemplate(dj.Computed):
    trained_model_table = None
    unit_table = None
    seed_table = ExperimentSeed
    experiment_method_table = ExperimentMethod
    StimulusSet_table = InsilicoStimuliSet

    definition = """
    # contains optimal stimuli
    -> self.experiment_method_table
    -> self.StimulusSet_table
    -> self.trained_model_table
    -> self.unit_table
    -> self.seed_table
    ---
    output           : longblob
    score            : float
    """

    model_loader_class = FabrikCache

    insert1: Callable[[Mapping], None]

    def __init__(self, *args, cache_size_limit: int = 10, **kwargs):
        self.model_loader = self.model_loader_class(self.trained_model_table, cache_size_limit=cache_size_limit)
        super().__init__(*args, **kwargs)

    def get_method(self, key):
        method = self.experiment_method_table()

        method_config, method_fn = (method & key).fetch1('method_config', 'method_fn')
        method_config = method.parse_method_config(method_config)

        method_fn = method.import_func(method_fn)

        return method_config, method_fn

    def get_experiment_output(self, key, model, method_fn, method_config, stimulus_set):
        unit_index = (self.unit_table & key).fetch1('unit_index')
        seed = (self.seed_table & key).fetch1('seed')

<<<<<<< HEAD
        if self.previous_experiment_table:
            prev_key = {prev_key: key["prev_" + prev_key] for prev_key in self.prev_primary_keys}

            previous_experiment = (
                        (self.previous_experiment_table & prev_key) & dict(data_key=key['data_key'])).fetch(as_dict=True)[0]

            output, score = method_fn(
                stimulus_fn(**stimulus_config),
                partial(model, data_key=key['data_key']),
                previous_experiment=previous_experiment,
                unit=unit_index,
                seed=seed,
                **method_config
            )
        else:
            output, score = method_fn(
                stimulus_fn(**stimulus_config),
                partial(model, data_key=key['data_key']),
                unit=unit_index,
                seed=seed,
                **method_config
            )
=======
        model.forward = partial(model.forward, data_key=key['data_key'])

        output, score = method_fn(
            stimulus_set,
            model,
            unit=unit_index,
            seed=seed,
            **method_config
        )
>>>>>>> 5e440ffd

        stimuli_entity = dict(
            output=output,
            score=score,
            **key
        )

        return stimuli_entity

    def make(self, key: Key) -> None:
        stimulus_set = self.StimulusSet_table().load(key=key)
        method_config, method_fn = self.get_method(key=key)

        dataloaders, model = self.model_loader.load(key=key)
        model.cuda().eval()

        experiment_entity = self.get_experiment_output(key, model, method_fn, method_config, stimulus_set)

        self.insert1(experiment_entity, ignore_extra_fields=True)
<|MERGE_RESOLUTION|>--- conflicted
+++ resolved
@@ -158,30 +158,6 @@
         unit_index = (self.unit_table & key).fetch1('unit_index')
         seed = (self.seed_table & key).fetch1('seed')
 
-<<<<<<< HEAD
-        if self.previous_experiment_table:
-            prev_key = {prev_key: key["prev_" + prev_key] for prev_key in self.prev_primary_keys}
-
-            previous_experiment = (
-                        (self.previous_experiment_table & prev_key) & dict(data_key=key['data_key'])).fetch(as_dict=True)[0]
-
-            output, score = method_fn(
-                stimulus_fn(**stimulus_config),
-                partial(model, data_key=key['data_key']),
-                previous_experiment=previous_experiment,
-                unit=unit_index,
-                seed=seed,
-                **method_config
-            )
-        else:
-            output, score = method_fn(
-                stimulus_fn(**stimulus_config),
-                partial(model, data_key=key['data_key']),
-                unit=unit_index,
-                seed=seed,
-                **method_config
-            )
-=======
         model.forward = partial(model.forward, data_key=key['data_key'])
 
         output, score = method_fn(
@@ -191,7 +167,6 @@
             seed=seed,
             **method_config
         )
->>>>>>> 5e440ffd
 
         stimuli_entity = dict(
             output=output,
