--- conflicted
+++ resolved
@@ -70,20 +70,6 @@
         return stimulus
 
 
-    def get_set(self, key: Key) -> np.ndarray:
-        """
-        Returns the stimuli images given the set config.
-        """
-        stimulus_fn, stimulus_config = (self & key).fetch1("stimulus_fn", "stimulus_config")
-        stimulus_fn = self.import_func(stimulus_fn)
-
-        stimulus_config = self.parse_stimulus_config(stimulus_config)
-
-        StimulusSet = stimulus_fn(**stimulus_config)
-
-        return StimulusSet
-
-
 @schema
 class ExperimentMethod(dj.Lookup):
     """Table that contains experiment methods and their configurations."""
@@ -112,36 +98,6 @@
             method_comment=comment,
         )
 
-<<<<<<< HEAD
-    def parse_method_config(self, method_config):
-        """
-        Parsing of the set config attributes to args and kwargs format, which is passable to the stimulus_fn
-        expecting it to be of the format
-        {
-            parameter1: {
-                path: path_to_type_function,
-                args: list_of_arguments (optional),
-                kwargs: dict_of_keyword_arguments (optional)
-            },
-            parameter2: {
-                path: path_to_type_function,
-                args: list_of_arguments (optional),
-                kwargs: dict_of_keyword_arguments (optional)
-            }
-        }
-        """
-
-        for key, value in method_config.items():
-            if not isinstance(value, dict) or "config_dict" in key:
-                continue
-
-            attr_fn = self.import_func(value['path'])
-
-            if not 'args' in value:
-                value['args'] = []
-            if not 'kwargs' in value:
-                value['kwargs'] = {}
-=======
         existing = self.proj() & key
         if existing:
             if skip_duplicates:
@@ -151,7 +107,6 @@
                 raise ValueError("Corresponding entry already exists")
         else:
             self.insert1(key)
->>>>>>> 5e440ffd
 
         return key
 
